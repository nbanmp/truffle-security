--- conflicted
+++ resolved
@@ -1,9 +1,6 @@
 'use strict';
-<<<<<<< HEAD
-const path = require('path')
-=======
+
 const path = require('path');
->>>>>>> 876a3f7e
 const assert = require('assert');
 const SourceMappingDecoder = require(
     'remix-lib/src/sourceMappingDecoder');
@@ -29,11 +26,8 @@
 
         Object.entries(sources).forEach(([ sourcePath, { source } ]) => {
             result[sourcePath] = decoder.getLinebreakPositions(source);
-<<<<<<< HEAD
-        })
-=======
+
         });
->>>>>>> 876a3f7e
 
         return result;
     }
@@ -42,11 +36,7 @@
         const result = {};
         Object.entries(sources).forEach((sourcePath, { ast }) => {
             result[sourcePath] = ast;
-<<<<<<< HEAD
-        })
-=======
         });
->>>>>>> 876a3f7e
     }
 
     // Is this an issue that should be ignored?
@@ -82,13 +72,8 @@
         assert(sourceLocation, 'sourceMappingDecoder.atIndex() should not return null');
         const loc = this.sourceMappingDecoder
             .convertOffsetToLineColumn(sourceLocation, lineBreakPositions);
-<<<<<<< HEAD
-        
-            // FIXME: note we are lossy in that we don't return the end location
-=======
 
         // FIXME: note we are lossy in that we don't return the end location
->>>>>>> 876a3f7e
         if (loc.start) {
             // Adjust because routines starts lines at 0 rather than 1.
             loc.start.line++;
@@ -175,17 +160,10 @@
             column: 0,
             endLine: -1,
             endCol: 0,
-<<<<<<< HEAD
-        }
-        let startLineCol,  endLineCol;
-        const lineBreakPositions = this.lineBreakPositions[sourceName];
-    
-=======
         };
         let startLineCol,  endLineCol;
         const lineBreakPositions = this.lineBreakPositions[sourceName];
 
->>>>>>> 876a3f7e
         if (sourceFormat === 'evm-byzantium-bytecode') {
             // Pick out first byteCode offset value
             const offset = parseInt(issue.sourceMap.split(':')[0], 10);
@@ -204,7 +182,6 @@
 
         return esIssue;
     }
-<<<<<<< HEAD
 
     convertMythXReport2EsIssues(report, spaceLimited) {
         const { issues, sourceFormat, source } = report;
@@ -218,41 +195,16 @@
         const sourceName =  path.basename(source);
         result.messages = issues.map(issue => this.issue2EsLintNew(issue, spaceLimited, sourceFormat, sourceName));
     
-        result.warningCount = result.messages.reduce((acc,  { fatal }) =>{ 
+        result.warningCount = result.messages.reduce((acc,  { fatal }) => { 
             if (!fatal) acc += 1;
             return acc;
         }, 0);
     
-        result.errorCount = result.messages.reduce((acc,  { fatal }) =>{ 
+        result.errorCount = result.messages.reduce((acc,  { fatal }) => { 
             if (fatal) acc += 1;
             return acc;
         }, 0);
 
-=======
-
-    convertMythXReport2EsIssues(report, spaceLimited) {
-        const { issues, sourceFormat, source } = report;
-        const result = {
-            errorCount: 0,
-            warningCount: 0,
-            fixableErrorCount: 0,
-            fixableWarningCount: 0,
-            filePath: source,
-        };
-        const sourceName =  path.basename(source);
-        result.messages = issues.map(issue => this.issue2EsLintNew(issue, spaceLimited, sourceFormat, sourceName));
-
-        result.warningCount = result.messages.reduce((acc,  { fatal }) =>{
-            if (!fatal) acc += 1;
-            return acc;
-        }, 0);
-
-        result.errorCount = result.messages.reduce((acc,  { fatal }) =>{
-            if (fatal) acc += 1;
-            return acc;
-        }, 0);
-
->>>>>>> 876a3f7e
         return result;
     }
 }
