{
  "name": "truffle-analyze",
  "namespace": "consensys",
  "version": "5.0.0",
  "description": "Add vulnerability and weakness analysis via the MythX",
  "dependencies": {
    "armlet": ">=0.3.1",
    "configstore": "^4.0.0",
    "mocha": "^5.2.0",
    "proxyquire": "^2.1.0",
    "remix-lib": ">=0.4.1",
    "truffle-workflow-compile": ">=2.0.0"
  },
<<<<<<< HEAD
  "nyc": {
    "exclude": [
      "compat/**/*.js",
      "test/**/*.js"
    ]
  },
=======
  "engines" : { "node" : ">=8.10.0" },
>>>>>>> 979258fc
  "scripts": {
    "pretest": "eslint --rulesdir=tools/eslint-rules lib",
    "test": "nyc mocha",
    "coverage": "nyc report --reporter=text-lcov | coveralls"
  },
  "repository": {
    "type": "git",
    "url": "https://github.com/consensys/truffle-analyze.git"
  },
  "keywords": [
    "ethereum",
    "truffle",
    "mythril"
  ],
  "homepage": "https://github.com/consensys/truffle-analyze",
  "bugs": {
    "url": "https://github.com/ConsenSys/truffle-analyzes/issues"
  },
  "author": "consensys.net",
  "authors": [
    {
      "name": "Rocky Bernstein",
      "email": "rocky.bernstein@consensys.net"
    }
  ],
  "license": "MIT",
  "main": "index.js",
  "devDependencies": {
    "coveralls": "^3.0.2",
    "eslint": ">=5.9.0",
    "ipfsd-ctl": "^0.21.0",
    "nyc": "^13.1.0",
    "rewire": "^4.0.1",
    "sinon": "^7.2.2",
    "truffle-blockchain-utils": "^0.0.5"
  },
  "publishConfig": {
    "access": "public"
  }
}<|MERGE_RESOLUTION|>--- conflicted
+++ resolved
@@ -11,16 +11,13 @@
     "remix-lib": ">=0.4.1",
     "truffle-workflow-compile": ">=2.0.0"
   },
-<<<<<<< HEAD
   "nyc": {
     "exclude": [
       "compat/**/*.js",
       "test/**/*.js"
     ]
   },
-=======
   "engines" : { "node" : ">=8.10.0" },
->>>>>>> 979258fc
   "scripts": {
     "pretest": "eslint --rulesdir=tools/eslint-rules lib",
     "test": "nyc mocha",
