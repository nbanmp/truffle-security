'use strict';


const armlet = require('armlet');
const trufstuf = require('./lib/trufstuf');
const { MythXIssues } = require('./lib/issues2eslint');
const contracts = require('truffle-workflow-compile');
const util = require('util');
const yaml = require('js-yaml');
const asyncPool = require('tiny-async-pool');


const defaultAnalyzeRateLimit = 10;

// FIXME: util.promisify breaks compile internal call to writeContracts
// const contractsCompile = util.promisify(contracts.compile);
const contractsCompile = config => {
    return new Promise((resolve, reject) => {
        contracts.compile(config, (err, result) => {
            if (err) {
                reject(err);
                return ;
            }
            resolve(result);
        });
    });
};

/**
 *
 * Loads preferred ESLint formatter for warning reports.
 *
 * @param {String} config
 * @returns ESLint formatter module
 */
function getFormatter(style) {
    const formatterName = style || 'stylish';
    try {
        return require(`eslint/lib/formatters/${formatterName}`);
    } catch (ex) {
        ex.message = `\nThere was a problem loading formatter option: ${style} \nError: ${
            ex.message
        }`;
        throw ex;
    }
}


/**
 *
 * Returns a JSON object from a version response. Each attribute/key
 * is a tool name and the value is a version string of the tool.
 *
 * @param {Object} jsonResponse
 * @returns string  A comma-separated string of tool: version
 */
function versionJSON2String(jsonResponse) {
    return Object.keys(jsonResponse).sort().map((key) => `${key}: ${jsonResponse[key]}`).join(', ');
}

/**
 *
 * Handles: truffle run verify --help
 *
 * @returns promise which resolves after help is shown
 */
function printHelpMessage() {
    return new Promise(resolve => {
        const helpMessage = `Usage: truffle run verify [options] [*contract-name1* [*contract-name2*] ...]

Runs MythX analyses on given Solidity contracts. If no contracts are
given, all are analyzed.

Options:
  --debug    Provide additional debug output. Use --debug=2 for more
             verbose output
  --uuid *UUID*
             Print in YAML results from a prior run having *UUID*
             Note: this is still a bit raw and will be improved.
  --mode { quick | full }
             Perform quick or in-depth (full) analysis.
  --style { stylish | unix | visualstudio | table | tap | ... },
             Output report in the given es-lint style style.
             See https://eslint.org/docs/user-guide/formatters/ for a full list.
  --timeout *seconds* ,
             Limit MythX analyses time to *s* seconds.
             The default is 120 seconds (two minutes).
  --limit *N*
             Have no more than *N* analysis requests pending at a time.
             As results come back, remaining contracts are submitted.
             The default is ${defaultAnalyzeRateLimit} contracts, the maximum value, but you can
             set this lower.
  --version  Show package and MythX version information.
`;
        // FIXME: decide if this is okay or whether we need
        // to pass in `config` and use `config.logger.log`.
        console.log(helpMessage);
        resolve(null);
    });
}

/**
 *
 * Handles: truffle run verify --version
 * Shows version information for this plugin and each of the MythX components.
 *
 * @returns promise which resolves after MythX version information is shown
 */
async function printVersion() {
    const pjson = require('./package.json');
    // FIXME: decide if this is okay or whether we need
    // to pass in `config` and use `config.logger.log`.
    console.log(`${pjson.name} ${pjson.version}`);
    const versionInfo = await armlet.ApiVersion();
    console.log(versionJSON2String(versionInfo));
}

/*

   Removes bytecode fields from analyze data input if it is empty.
   This which can as a result of minor compile problems.

   We still want to submit to get analysis which can work just on the
   source code or AST. But we want to remove the fields so we don't
   get complaints from MythX. We will manage what we want to say.
*/
const cleanAnalyDataEmptyProps = (data, debug, logger) => {
    const { bytecode, deployedBytecode, sourceMap, deployedSourceMap, ...props } = data;
    const result = { ...props };

    const unusedFields = [];

    if (bytecode && bytecode !== '0x') {
        result.bytecode = bytecode;
    } else {
        unusedFields.push('bytecode');
    }

    if (deployedBytecode && deployedBytecode !== '0x') {
        result.deployedBytecode = deployedBytecode;
    } else {
        unusedFields.push('deployedBytecode');
    }

    if (sourceMap) {
        result.sourceMap = sourceMap;
    } else {
        unusedFields.push('sourceMap');
    }

    if (deployedSourceMap) {
        result.deployedSourceMap = deployedSourceMap;
    } else {
        unusedFields.push('deployedSourceMap');
    }

    if (debug && unusedFields.length > 0) {
        logger(`Empty JSON data fields from compilation in contract ${props.contractName}: ${unusedFields.join(', ')}`);
    }

    return result;
}

/**
 * Runs MythX security analyses on smart contract build json files found
 * in truffle build folder
 *
 * @param {armlet.Client} client - instance of armlet.Client to send data to API.
 * @param {Object} config - Truffle configuration object.
 * @param {Array<String>} jsonFiles - List of smart contract build json files.
 * @param {Array<String>} contractNames - List of smart contract name to run analyze (*Optional*).
 * @returns {Promise} - Resolves array of hashmaps with issues for each contract.
 */
const doAnalysis = async (client, config, jsonFiles, contractNames = null, limit = defaultAnalyzeRateLimit) => {
    /**
   * Multiple smart contracts need to be run concurrently
   * to speed up analyze report output.
   * Because simple forEach or map can't handle async operations -
   * async map is used and Promise.all to be notified when all analyses
   * are finished.
   */

    const results = await asyncPool(limit, jsonFiles, async file => {
        const buildObj = await trufstuf.parseBuildJson(file);

        /**
         * If contractNames have been passed then skip analyze for unwanted ones.
         */
        if (contractNames && contractNames.indexOf(buildObj.contractName) < 0) {
            return [null, null];
        }

        const obj = new MythXIssues(buildObj);

        let analyzeOpts = {
            timeout: (config.timeout || 120) * 1000,
            clientToolName: 'truffle',
        };

        analyzeOpts.data = cleanAnalyDataEmptyProps(obj.buildObj, config.debug,
                                                    config.logger.debug);
        analyzeOpts.data.analysisMode = analyzeOpts.mode || 'quick';
        if (config.debug > 1) {
            config.logger.debug(`${util.inspect(analyzeOpts, {depth: null})}`);
        }

        try {
            const {issues, status} = await client.analyzeWithStatus(analyzeOpts);
            if (config.debug) {
                config.logger.debug(`UUID for this job is ${status.uuid}`);
                if (config.debug > 1) {
                    config.logger.debug(`${util.inspect(issues, {depth: null})}`);
                    config.logger.debug(`${util.inspect(status, {depth: null})}`);
                }
            }
            if (status.status === 'Error') {
                return [status, null];
            } else {
                obj.setIssues(issues);
            }
            return [null, obj];
        } catch (err) {
            return [err, null];
        }
    });

    return results.reduce((accum, curr) => {
        const [ err, obj ] = curr;
        if (err) {
            accum.errors.push(err);
        } else if (obj) {
            accum.objects.push(obj);
        }
        return accum;
    }, { errors: [], objects: [] });
};

function doReport(config, objects, errors, notFoundContracts) {
    const spaceLimited = ['tap', 'markdown'].indexOf(config.style) === -1;
    const eslintIssues = objects
        .map(obj => obj.getEslintIssues(spaceLimited))
        .reduce((acc, curr) => acc.concat(curr), []);

    // FIXME: temporary solution until backend will return correct filepath and output.
    const eslintIssuesBtBaseName = groupEslintIssuesByBasename(eslintIssues);

    const formatter = getFormatter(config.style);
    config.logger.log(formatter(eslintIssuesBtBaseName));

    if (notFoundContracts.length > 0) {
        config.logger.error(`These smart contracts were not found: ${notFoundContracts.join(', ')}`);
    }

    if (errors.length > 0) {
        config.logger.error('Internal MythX errors encountered:');
        errors.forEach(err => {
            config.logger.error(err.error || err);
            if (config.debug > 1 && err.stack) {
                config.logger.log(err.stack);
            }
        });
    }
}

// A stripped-down listing for issues.
// We will need this until we can beef up information in UUID retrieval
function ghettoReport(logger, results) {
    if (results.length === 0) {
        logger('No issues found');
        return;
    }
    for (const group of results) {
        logger(group.sourceList.join(', '));
        for (const issue of group.issues) {
            logger(yaml.safeDump(issue));
        }
    }
}

const getNotFoundContracts = (mythXIssuesObjects, contracts) => {
    if (!contracts || contracts.length === 0) {
        return [];
    }
    const mythxContracts = mythXIssuesObjects.map(({ contractName }) => contractName);
    return contracts.filter(c => !mythxContracts.includes(c));
}

/**
 *
 * @param {Object} config - truffle configuration object.
 */
async function analyze(config) {
    const rateLimit = config.rateLimit || defaultAnalyzeRateLimit;
    const log = config.logger.log;
    if (isNaN(rateLimit)) {
        log(`rateLimit parameter should be a number; got ${rateLimit}.`);
        return;
    }
    if (rateLimit < 0 || rateLimit > defaultAnalyzeRateLimit) {
        log(`rateLimit should be between 0 and ${defaultAnalyzeRateLimit}; got ${rateLimit}`);
        return;
    }
    const armletOptions = {
        // set up for client tool usage tracking under the name 'truffle'
        clientToolName: 'truffle'
    };

    if (process.env.MYTHX_API_KEY) {
        armletOptions.apiKey = process.env.MYTHX_API_KEY;
    } else {
        armletOptions.password = process.env.MYTHX_PASSWORD;

        if (process.env.MYTHX_ETH_ADDRESS) {
            armletOptions.ethAddress = process.env.MYTHX_ETH_ADDRESS;
        } else if (process.env.MYTHX_EMAIL) {
            armletOptions.email = process.env.MYTHX_EMAIL;
        }
    }

    const client = new armlet.Client(armletOptions);

    if (config.uuid) {
        try {
            const results = await client.getIssues(config.uuid);
            ghettoReport(log, results);
        } catch (err) {
            log(err);
        }
        return ;
    }

    await contractsCompile(config);


    // Extract list of contracts passed in cli to verify
    const contractNames = config._.length > 1 ? config._.slice(1, config._.length) : null;

    // Get list of smart contract build json files from truffle build folder
    const jsonFiles = await trufstuf.getTruffleBuildJsonFiles(config.contracts_build_directory);

    if (!config.style) {
        config.style = 'stylish';
    }

    const { objects, errors } = await doAnalysis(client, config, jsonFiles, contractNames, rateLimit);
    const notFoundContracts = getNotFoundContracts(objects, contractNames);
    doReport(config, objects, errors, notFoundContracts);
}


/**
 * A 2-level line-column comparison function.
 * @returns {integer} -
      zero:      line1/column1 == line2/column2
      negative:  line1/column1 < line2/column2
      positive:  line1/column1 > line2/column2
*/
function compareLineCol(line1, column1, line2, column2) {
    return line1 === line2 ?
        (column1 - column2) :
        (line1 - line2);
}

/**
 * A 2-level comparison function for eslint message structure ranges
 * the fields off a message
 * We use the start position in the first comparison and then the
 * end position only when the start positions are the same.
 *
 * @returns {integer} -
      zero:      range(mess1) == range(mess2)
      negative:  range(mess1) <  range(mess2)
      positive:  range(mess1) > range(mess)

*/
function compareMessLCRange(mess1, mess2) {
    const c = compareLineCol(mess1.line, mess1.column, mess2.line, mess2.column);
    return c != 0 ? c : compareLineCol(mess1.endLine, mess1.endCol, mess2.endLine, mess2.endCol);
}


/**
 * Temporary function which turns eslint issues grouped by filepath
 * to eslint issues rouped by filename.

 * @param {ESLintIssue[]}
 * @returns {ESListIssue[]}
 */
const groupEslintIssuesByBasename = issues => {
    const path = require('path');
    const mappedIssues = issues.reduce((accum, issue) => {
        const {
            errorCount,
            warningCount,
            fixableErrorCount,
            fixableWarningCount,
            filePath,
            messages,
        } = issue;

        const basename = path.basename(filePath);
        if (!accum[basename]) {
            accum[basename] = {
                errorCount: 0,
                warningCount: 0,
                fixableErrorCount: 0,
                fixableWarningCount: 0,
                filePath: filePath,
                messages: [],
            };
        }
        accum[basename].errorCount += errorCount;
        accum[basename].warningCount += warningCount;
        accum[basename].fixableErrorCount += fixableErrorCount;
        accum[basename].fixableWarningCount += fixableWarningCount;
        accum[basename].messages = accum[basename].messages.concat(messages);
        return accum;
    }, {});

    const issueGroups = Object.values(mappedIssues);
    for (const group of issueGroups) {
        group.messages = group.messages.sort(function(mess1, mess2) {
            return compareMessLCRange(mess1, mess2);
        });

    }
    return issueGroups;
};


module.exports = {
    analyze,
    compareLineCol,
    versionJSON2String,
    printVersion,
    printHelpMessage,
    contractsCompile,
<<<<<<< HEAD
    doAnalysis,
=======
    writeContracts,
    cleanAnalyDataEmptyProps,
>>>>>>> ac519c61
};<|MERGE_RESOLUTION|>--- conflicted
+++ resolved
@@ -435,10 +435,6 @@
     printVersion,
     printHelpMessage,
     contractsCompile,
-<<<<<<< HEAD
     doAnalysis,
-=======
-    writeContracts,
     cleanAnalyDataEmptyProps,
->>>>>>> ac519c61
 };