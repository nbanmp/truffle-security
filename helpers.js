--- conflicted
+++ resolved
@@ -17,7 +17,7 @@
  *
  * Loads preferred ESLint formatter for warning reports.
  *
- * @param {style} string
+ * @param {String} config
  * @returns ESLint formatter module
  */
 function getFormatter(style) {
@@ -94,7 +94,6 @@
 }
 
 
-<<<<<<< HEAD
 /**
  * Runs Mythril Platform analyze on smart contract build json files found
  * in truffle build folder
@@ -147,46 +146,6 @@
 /**
  * 
  * @param {Object} config - truffle configuration object.
-=======
-  // const expect = require("truffle-expect");
-  // FIXME: "expect" whatever is proper
-
-  let solidityFileBase;
-  let solidityFile;
-  let buildJsonPath;
-  let buildJson;
-
-  if (config._.length === 1) {
-    buildJson = trufstuf.guessTruffleBuildJson(buildDir);
-  } else {
-    buildJson = path.basename(config._[0]);
-  }
-  solidityFileBase = path.basename(buildJson, '.json');
-
-  if (!solidityFileBase.endsWith('.sol')) {
-    solidityFileBase += '.sol';
-  }
-
-  solidityFile = path.join(contractsDir, solidityFileBase);
-  if (config.debug) {
-    config.logger.log(`Solidity file used: ${solidityFile}`);
-  }
-
-  buildJsonPath = path.join(buildDir, buildJson);
-  if (!buildJsonPath.endsWith('.json')) {
-    buildJsonPath += '.json';
-  }
-
-  return { solidityFile, buildJsonPath };
-}
-
-/**
-  * Run Mythril Platform analyze after we have
-  * ensured via `compile` that truffle JSON artifacts in build/contracts data is there and
-  * up to date.
-  *
-  * @param {config} Object a `truffle-config` configuration object
->>>>>>> 496f873f
  */
 async function analyze(config) {
   const armletOptions = {
@@ -233,10 +192,6 @@
 
 module.exports = {
   analyze,
-<<<<<<< HEAD
-=======
-  getSolidityDetails, // Exported for testing
->>>>>>> 496f873f
   printVersion,
   printHelpMessage,
   contractsCompile,
