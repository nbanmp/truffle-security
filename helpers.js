--- conflicted
+++ resolved
@@ -290,7 +290,6 @@
  * @param {Object} config - truffle configuration object.
  */
 async function analyze(config) {
-<<<<<<< HEAD
     const rateLimit = config.limit || defaultAnalyzeRateLimit;
     const logger = config.logger;
     const log = logger.log;
@@ -300,16 +299,6 @@
     }
     if (rateLimit < 0) {
         logger.error(`Rate limit value should be between 0 and ${defaultAnalyzeRateLimit}; got ${rateLimit}.`);
-=======
-    const limit = config.limit || defaultAnalyzeRateLimit;
-    const log = config.logger.log;
-    if (isNaN(limit)) {
-        log(`limit parameter should be a number; got ${limit}.`);
-        return;
-    }
-    if (limit < 0 || limit > defaultAnalyzeRateLimit) {
-        log(`limit should be between 0 and ${defaultAnalyzeRateLimit}; got ${limit}.`);
->>>>>>> 9f30604a
         return;
     }
     if (rateLimit > defaultAnalyzeRateLimit) {
@@ -357,7 +346,7 @@
         config.style = 'stylish';
     }
 
-    const { objects, errors } = await doAnalysis(client, config, jsonFiles, contractNames, limit);
+    const { objects, errors } = await doAnalysis(client, config, jsonFiles, contractNames, rateLimit);
     const notFoundContracts = getNotFoundContracts(objects, contractNames);
     doReport(config, objects, errors, notFoundContracts);
 }
